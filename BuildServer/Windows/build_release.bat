--- conflicted
+++ resolved
@@ -5,13 +5,7 @@
 mkdir build_release
 cd build_release
 
-<<<<<<< HEAD
 cmake -G "NMake Makefiles" -D ARCH32=OFF -D CMAKE_BUILD_TYPE=Release -D CMAKE_Fortran_COMPILER=ifort -D HEAP_ARRAYS=ON -D PYTHON_API=ON -D PYTHON_LIBRARY_PATH=%PYTHON_LIBRARY_PATH% -D USE_HDF=ON -D HDF5_INCLUDE_PATH=%HDF5_INCLUDE_PATH% -D HDF5_LIBRARY_PATH=%HDF5_LIBRARY_PATH% ..
 cmake --build . 
 cmake --build . --target doxygen
-ctest
-cmake --build . --target install
-=======
-cmake -G "NMake Makefiles" -D ARCH32=OFF -D CMAKE_BUILD_TYPE=Release -D CMAKE_Fortran_COMPILER=ifort -D HEAP_ARRAYS=ON -D USE_HDF=ON -D HDF5_INCLUDE_PATH=%HDF5_INCLUDE_PATH% -D HDF5_LIBRARY_PATH=%HDF5_LIBRARY_PATH% ..
-cmake --build . && ctest
->>>>>>> d539c341
+ctest && cmake --build . --target install