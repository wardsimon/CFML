! **************************************************************************
!
! CrysFML API
!
! @file      Src/Extensions/API_IO_Formats.f90
! @brief     CFML IO Formats Fortran binding
!
! @homepage  https://code.ill.fr/scientific-software/crysfml
! @license   GNU LGPL (see LICENSE)
! @copyright Institut Laue Langevin 2020-now
! @authors   Scientific Computing Group at ILL (see AUTHORS), based on Elias Rabel work for Forpy
!
! **************************************************************************

module API_Reflections_Utilities
  
  use forpy_mod
  use, intrinsic :: iso_c_binding
  use, intrinsic :: iso_fortran_env 

  use CFML_GlobalDeps,                 only: Cp
  use CFML_Reflections_Utilities,      only: &
       Reflection_List_Type, &
       Hkl_uni, &
       get_maxnumref
  
  
  use API_Crystallographic_Symmetry, only: &
       Space_Group_Type_p, &
       get_space_group_type_from_arg
  
  use API_Crystal_Metrics, only: &
       Crystal_Cell_Type_p, &
       get_cell_from_arg

  use CFML_Crystal_Metrics,  only: & 
       Write_Crystal_Cell

  
  implicit none

  implicit none

  type Reflection_List_type_p
     type(Reflection_List_type), pointer :: p
  end type Reflection_List_type_p
<<<<<<< HEAD
  
=======

>>>>>>> 23cab9ca
contains

  function reflections_utilities_hkl_uni_reflist(self_ptr, args_ptr) result(r) bind(c)

    type(c_ptr), value :: self_ptr
    type(c_ptr), value :: args_ptr
    type(c_ptr)        :: r
    type(tuple)        :: args 
    type(dict)         :: retval
    
    integer            :: num_args
    integer            :: ierror
    integer            :: ii
    
    type(list)   :: index_obj
    type(object) :: arg_obj

    type(Crystal_Cell_type_p)       :: cell_p
    type(Space_Group_type_p)        :: spg_p
    type(Reflection_List_type_p)    :: hkl_p
    integer                         :: hkl_p12(12)

    logical       :: friedel
    real(kind=cp) :: value1, value2
    integer       :: maxnumref
    

    r = C_NULL_PTR   ! in case of an exception return C_NULL_PTR
    ! use unsafe_cast_from_c_ptr to cast from c_ptr to tuple
    call unsafe_cast_from_c_ptr(args, args_ptr)
    ! Check if the arguments are OK
    ierror = args%len(num_args)

    if (num_args /= 5) then
       call raise_exception(TypeError, "hkl_uni_reflist expects exactly 5 arguments")
       !Cell, SpG, lFriedel, value1, value2)
       call args%destroy
       return
    endif

    write(8,*) 'before get cell'

    call get_cell_from_arg(args, cell_p, 0)
    call Write_Crystal_Cell(Cell_p%p)
    
    call get_space_group_type_from_arg(args, spg_p, 1)

    ierror = args%getitem(arg_obj, 2)
    ierror = cast_nonstrict(friedel, arg_obj)

    ierror = args%getitem(arg_obj, 3)
    ierror = cast_nonstrict(value1, arg_obj)

    ierror = args%getitem(arg_obj, 4)
    ierror = cast_nonstrict(value2, arg_obj)

    !> @todo here value2 is assumed to be stlmax 
    MaxNumRef = get_maxnumref(value2,Cell_p%p%CellVol,mult=2*SpG_p%p%NumOps)

    write(*,*) 'maxnumref',maxnumref
    
    allocate(hkl_p%p)
    call Hkl_Uni(cell_p%p,spg_p%p,friedel,value1,value2,"s",MaxNumRef,hkl_p%p)

    write(*,*) 'happy'
    
    hkl_p12 = transfer(hkl_p,hkl_p12)
    ierror = list_create(index_obj)
    do ii=1,12
       ierror = index_obj%append(hkl_p12(ii))
    end do

    ierror = dict_create(retval)
    ierror = retval%setitem("address", index_obj)
    r = retval%get_c_ptr()

  end function reflections_utilities_hkl_uni_reflist

end module API_Reflections_Utilities<|MERGE_RESOLUTION|>--- conflicted
+++ resolved
@@ -39,16 +39,10 @@
   
   implicit none
 
-  implicit none
-
   type Reflection_List_type_p
      type(Reflection_List_type), pointer :: p
   end type Reflection_List_type_p
-<<<<<<< HEAD
-  
-=======
 
->>>>>>> 23cab9ca
 contains
 
   function reflections_utilities_hkl_uni_reflist(self_ptr, args_ptr) result(r) bind(c)
